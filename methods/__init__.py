--- conflicted
+++ resolved
@@ -17,24 +17,6 @@
     Gravitational,
     Greedy,
     GrowingSpheres,
-<<<<<<< HEAD
-<<<<<<< HEAD
-<<<<<<< HEAD
-    Probe,
-=======
-    NICE,
->>>>>>> 75c2660 (complete nice implementation and update inits)
-=======
-=======
->>>>>>> adc3d691
-    NICE,
-=======
-    Probe,
->>>>>>> upstream/main
-<<<<<<< HEAD
->>>>>>> adc3d69 (Merge upstream/main into feature/add-nice)
-=======
->>>>>>> adc3d691
     Revise,
     Roar,
     Wachter,
