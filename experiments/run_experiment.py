# flake8: noqa
import argparse
import os
import warnings
from random import seed
from typing import Dict

import numpy as np
import pandas as pd
import tensorflow as tf
import torch
import yaml
from tensorflow import Graph, Session
from tensorflow.python.keras.backend import set_session

import evaluation.catalog as evaluation_catalog
from data.api import Data
from data.catalog import DataCatalog
from evaluation import Benchmark
from methods import *
from methods.api import RecourseMethod
from models.api import MLModel
from models.catalog import ModelCatalog
from models.negative_instances import predict_negative_instances
from tools.log import log

RANDOM_SEED = 54321

np.random.seed(RANDOM_SEED)
os.environ["TF_CPP_MIN_LOG_LEVEL"] = "3"
seed(
    RANDOM_SEED
)  # set the random seed so that the random permutations can be reproduced again
tf.set_random_seed(RANDOM_SEED)
torch.manual_seed(RANDOM_SEED)
warnings.simplefilter(action="ignore", category=FutureWarning)


def load_setup() -> Dict:
    """
    Loads experimental setup information from a YAML file and returns a dictionary
    containing the recourse methods specified in the setup.

    Parameters
    ----------
    None

    Returns
    -------
    Dict: A dictionary containing the recourse methods specified in the experimental setup.

    Raises
    -------
    FileNotFoundError: If the experimental setup file ("experimental_setup.yaml") is not found.
    yaml.YAMLError: If there is an error while parsing the YAML file.
    """
    with open("./experiments/experimental_setup.yaml", "r") as f:
        setup_catalog = yaml.safe_load(f)

    return setup_catalog["recourse_methods"]


def initialize_recourse_method(
    method: str,
    mlmodel: MLModel,
    data: Data,
    data_name: str,
    model_type: str,
    setup: Dict,
    sess: Session = None,
) -> RecourseMethod:
    """
    Initializes and returns an instance of a recourse method based on the specified recourse method,
    machine learning model, data, and an optional TensorFlow session.

    Parameters
    ----------
    method (str): The name of the recourse method to initialize.
    mlmodel (MLModel): The machine learning model used for recourse.
    data (Data): The dataset used for recourse.
    data_name (str): The name of the dataset.
    model_type (str): The type of machine learning model.
    setup (Dict): The experimental setup containing hyperparameters for the recourse methods.
    sess (Session, optional): Optional TensorFlow session. Defaults to None.

    Returns
    -------
    RecourseMethod: An instance of the initialized recourse method.

    Raises
    -------
    KeyError: If the specified method name is not found in the experimental setup.
    ValueError: If the specified method name is not recognized as a known recourse method.
    """
    if method not in setup.keys():
        raise KeyError("Method not in experimental setup")

    hyperparams = setup[method]["hyperparams"]
    if method == "causal_recourse":
        return CausalRecourse(mlmodel, hyperparams)
    elif method == "ar":
        coeffs, intercepts = None, None
        if model_type == "linear":
            # get weights and bias of linear layer for negative class 0
            coeffs_neg = mlmodel.raw_model.layers[0].get_weights()[0][:, 0]
            intercepts_neg = np.array(mlmodel.raw_model.layers[0].get_weights()[1][0])

            # get weights and bias of linear layer for positive class 1
            coeffs_pos = mlmodel.raw_model.layers[0].get_weights()[0][:, 1]
            intercepts_pos = np.array(mlmodel.raw_model.layers[0].get_weights()[1][1])

            coeffs = -(coeffs_neg - coeffs_pos)
            intercepts = -(intercepts_neg - intercepts_pos)

        ar = ActionableRecourse(mlmodel, hyperparams, coeffs, intercepts)
        act_set = ar.action_set
        ar.action_set = act_set

        return ar
    elif method == "cchvae":
        hyperparams["data_name"] = data_name
        hyperparams["vae_params"]["layers"] = [
            sum(mlmodel.get_mutable_mask())
        ] + hyperparams["vae_params"]["layers"]
        return CCHVAE(mlmodel, hyperparams)
    elif "cem" in method:
        hyperparams["data_name"] = data_name
        return CEM(sess, mlmodel, hyperparams)
    elif method == "claproar":
        hyperparams["data_name"] = data_name
        return ClaPROAR(mlmodel, hyperparams)
    elif method == "clue":
        hyperparams["data_name"] = data_name
        return Clue(data, mlmodel, hyperparams)
    elif method == "cruds":
        hyperparams["data_name"] = data_name
        # variable input layer dimension is first time here available
        hyperparams["vae_params"]["layers"] = [
            sum(mlmodel.get_mutable_mask())
        ] + hyperparams["vae_params"]["layers"]
        return CRUD(mlmodel, hyperparams)
    elif method == "dice":
        return Dice(mlmodel, hyperparams)
    elif "face" in method:
        return Face(mlmodel, hyperparams)
    elif method == "feature_tweak":
        return FeatureTweak(mlmodel)
    elif method == "focus":
        return FOCUS(mlmodel)
    elif method == "gravitational":
        return Gravitational(mlmodel, hyperparams)
    elif method == "greedy":
        return Greedy(mlmodel, hyperparams)
    elif method == "gs":
        return GrowingSpheres(mlmodel)
    elif method == "mace":
        return MACE(mlmodel)
    elif method == "revise":
        hyperparams["data_name"] = data_name
        # variable input layer dimension is first time here available
        hyperparams["vae_params"]["layers"] = [
            sum(mlmodel.get_mutable_mask())
        ] + hyperparams["vae_params"]["layers"]
        return Revise(mlmodel, data, hyperparams)
    elif method == "wachter":
        return Wachter(mlmodel, hyperparams)
    elif method == "cfvae":
        return CFVAE(mlmodel, hyperparams)
    elif method == "cfrl":
        return CFRL(mlmodel, hyperparams)
    elif method == "probe":
        return Probe(mlmodel, hyperparams)
    elif method == "roar":
        return Roar(mlmodel, hyperparams)
    elif method == "rbr":
        hyperparams["train_data"] = data.df_train.drop(columns=["y"], axis=1)
        dev = torch.device("cuda" if torch.cuda.is_available() else "cpu")
        hyperparams["device"] = dev
        return RBR(mlmodel, hyperparams)
    else:
        raise ValueError("Recourse method not known")


def create_parser():
    """
    Creates and configures an argument parser for running experiments on the implemented recourse methods.
    It defines command-line arguments for specifying datasets, model types,
    recourse methods, number of samples, and output file path.

    Parameters
    ----------
    None

    Returns
    -------
    argparse.ArgumentParser: An argument parser object configured with the specified command-line arguments.

    Command-line Arguments
    -------
    -d, --dataset: Specifies datasets for the experiment.
        Default: ["adult", "compass", "credit", "german", "mortgage", "twomoon"].
        Choices: ["adult", "compass", "credit", "german", "mortgage", "twomoon"].
    -t, --type: Specifies model types for the experiment.
        Default: ["linear"].
        Choices: ["mlp", "linear", "forest"].
    -r, --recourse_method: Specifies recourse methods for the experiment.
        Default: ["dice", "ar", "causal_recourse", "cchvae", "cem", "cem_vae", "claproar", "clue", "cruds", "face_knn", "face_epsilon", "feature_tweak",
            "focus", "gravitational", "greedy", "gs", "mace", "revise", "wachter", "cfvae", "cfrl", "probe", "roar"].
        Choices: ["dice", "ar", "causal_recourse", "cchvae", "cem", "cem_vae", "claproar", "clue", "cruds", "face_knn", "face_epsilon", "feature_tweak",
<<<<<<< HEAD
            "focus", "gravitational", "greedy", "gs", "mace", "revise", "wachter", "cfvae", "cfrl", "probe", "roar"].
=======
            "focus", "gravitational", "greedy", "gs", "mace", "revise", "wachter", "cfvae", "roar", "probe", "rbr"].
>>>>>>> 4b565dbe
    -n, --number_of_samples: Specifies the number of instances per dataset.
        Default: 20.
    -s, --train_split: Specifies the split of the available data used for training.
        Default: 0.7.
    -p, --path: Specifies the save path for the output CSV file. If None, the output is written to the cache.
        Default: None.

    Raises
    -------
    None
    """
    parser = argparse.ArgumentParser(description="Run experiments from paper")
    parser.add_argument(
        "-d",
        "--dataset",
        nargs="*",
        default=[
            "adult",
            "compass",
            "credit",
            "german",
            "mortgage",
            "twomoon",
            "breast_cancer",
            "boston_housing",
        ],
        choices=[
            "adult",
            "compass",
            "credit",
            "german",
            "mortgage",
            "twomoon",
            "breast_cancer",
            "boston_housing",
        ],
        help="Datasets for experiment",
    )
    parser.add_argument(
        "-t",
        "--type",
        nargs="*",
        default=["linear"],
        choices=["mlp", "linear", "forest"],
        help="Model type for experiment",
    )
    parser.add_argument(
        "-r",
        "--recourse_method",
        nargs="*",
        default=[
            "dice",
            "ar",
            "causal_recourse",
            "cchvae",
            "cem",
            "cem_vae",
            "claproar",
            "clue",
            "cruds",
            "face_knn",
            "face_epsilon",
            "feature_tweak",
            "focus",
            "gravitational",
            "greedy",
            "gs",
            "mace",
            "revise",
            "wachter",
            "cfvae",
            "cfrl",
            "probe",
            "roar",
        ],
        choices=[
            "dice",
            "ar",
            "causal_recourse",
            "cchvae",
            "cem",
            "cem_vae",
            "claproar",
            "clue",
            "cruds",
            "face_knn",
            "face_epsilon",
            "feature_tweak",
            "focus",
            "gravitational",
            "greedy",
            "gs",
            "mace",
            "revise",
            "wachter",
            "cfvae",
            "cfrl",
            "probe",
            "roar",
            "rbr",
        ],
        help="Recourse methods for experiment",
    )
    parser.add_argument(
        "-n",
        "--number_of_samples",
        type=int,
        default=20,
        help="Number of instances per dataset",
    )
    parser.add_argument(
        "-s",
        "--train_split",
        type=float,
        default=0.7,
        help="Training Data Split",
    )
    parser.add_argument(
        "-p",
        "--path",
        type=str,
        default=None,
        help="Save path for the output csv. If None, the output is written to the cache.",
    )
    return parser


if __name__ == "__main__":
    """
    Runs experiments on recourse methods extracted from academic papers, iterating over different combinations of datasets, model types, and recourse methods.
    It loads experimental setup information, performs experiments, and saves the results to CSV files.

    Parameters
    ----------
    None

    Returns
    -------
    .csv file: Generated benchmark results are written to a .csv file.

    Workflow:
    -------
    1. Parse command-line arguments specifying datasets, model types, recourse methods, number of samples, and output file path.
    2. Load experimental setup information.
    3. Initialize necessary variables and containers for storing results.
    4. Iterate over recourse methods, datasets, and model types:
        - Check if dataset information exists in the results data CSV file. If not, add it.
        - Check if results for the combination of recourse method, dataset, and model type already exist. If yes, skip.
        - Perform experiments:
            - If recourse method requires TensorFlow session, initialize TensorFlow session and related objects.
            - Initialize machine learning model and factual instances.
            - Initialize recourse method.
            - Run benchmark on recourse method.
        - Store benchmark results in a DataFrame.
    5. Save benchmark results to a CSV file.

    Raises
    -------
    None
    """

    args = create_parser().parse_args()
    setup = load_setup()

    path = file_path = os.path.join(os.path.dirname(__file__), "results.csv")
    if os.path.isfile(path):
        results = pd.read_csv(path)
    else:
        results = pd.DataFrame()

    session_models = ["cem", "cem_vae", "greedy"]
    torch_methods = [
        "cchvae",
        "claproar",
        "clue",
        "cruds",
        "gravitational",
        "wachter",
        "revise",
        "cfvae",
        "cfrl",
        "probe",
        "roar",
        "rbr",
    ]
    sklearn_methods = ["feature_tweak", "focus", "mace"]

    for method_name in args.recourse_method:
        if method_name in torch_methods:
            backend = "pytorch"
        elif method_name in sklearn_methods:
            backend = "sklearn"
        else:
            backend = "tensorflow"
        log.info("Recourse method: {}".format(method_name))
        for data_name in args.dataset:
            for model_name in args.type:
                log.info("=====================================")
                log.info("Recourse method: {}".format(method_name))
                log.info("Dataset: {}".format(data_name))
                log.info("Model type: {}".format(model_name))

                exists_already = (
                    len(
                        results.query(
                            "Recourse_Method == @method_name and Dataset == @data_name and ML_Model == @model_name"
                        )
                    )
                    > 0
                )
                # face_knn requires datasets with immutable features.
                if exists_already or (
                    "face" in method_name
                    and (data_name == "mortgage" or data_name == "twomoon")
                ):
                    continue

                dataset = DataCatalog(data_name, model_name, args.train_split)

                if method_name in session_models:
                    graph = Graph()
                    ann_sess = Session()
                    session_graph = tf.get_default_graph()
                    init = tf.global_variables_initializer()
                    ann_sess.run(init)
                    with graph.as_default():
                        with session_graph.as_default():
                            set_session(ann_sess)
                            mlmodel_sess = ModelCatalog(dataset, model_name, backend)

                            factuals_sess = predict_negative_instances(
                                mlmodel_sess, dataset
                            )

                            recourse_method_sess = initialize_recourse_method(
                                method_name,
                                mlmodel_sess,
                                dataset,
                                data_name,
                                model_name,
                                setup,
                                sess=ann_sess,
                            )
                            factuals_len = len(factuals_sess)
                            if factuals_len == 0:
                                continue
                            elif factuals_len > args.number_of_samples:
                                factuals_sess = factuals_sess.sample(
                                    n=args.number_of_samples, random_state=RANDOM_SEED
                                )

                            factuals_sess = factuals_sess.reset_index(drop=True)
                            benchmark = Benchmark(
                                mlmodel_sess, recourse_method_sess, factuals_sess
                            )
                            evaluation_measures = [
                                evaluation_catalog.YNN(
                                    benchmark.mlmodel, {"y": 5, "cf_label": 1}
                                ),
                                evaluation_catalog.Distance(benchmark.mlmodel),
                                evaluation_catalog.SuccessRate(),
                                evaluation_catalog.Redundancy(
                                    benchmark.mlmodel, {"cf_label": 1}
                                ),
                                evaluation_catalog.ConstraintViolation(
                                    benchmark.mlmodel
                                ),
                                evaluation_catalog.AvgTime({"time": benchmark.timer}),
                            ]
                            df_benchmark = benchmark.run_benchmark(evaluation_measures)
                else:
                    mlmodel = ModelCatalog(dataset, model_name, backend)
                    factuals = predict_negative_instances(mlmodel, dataset)

                    factuals_len = len(factuals)
                    if factuals_len == 0:
                        continue
                    elif factuals_len > args.number_of_samples:
                        factuals = factuals.sample(
                            n=args.number_of_samples, random_state=RANDOM_SEED
                        )

                    factuals = factuals.reset_index(drop=True)
                    recourse_method = initialize_recourse_method(
                        method_name, mlmodel, dataset, data_name, model_name, setup
                    )

                    benchmark = Benchmark(mlmodel, recourse_method, factuals)
                    evaluation_measures = [
                        evaluation_catalog.YNN(
                            benchmark.mlmodel, {"y": 5, "cf_label": 1}
                        ),
                        evaluation_catalog.Distance(benchmark.mlmodel),
                        evaluation_catalog.SuccessRate(),
                        evaluation_catalog.Redundancy(
                            benchmark.mlmodel, {"cf_label": 1}
                        ),
                        evaluation_catalog.ConstraintViolation(benchmark.mlmodel),
                        evaluation_catalog.AvgTime({"time": benchmark.timer}),
                    ]
                    df_benchmark = benchmark.run_benchmark(evaluation_measures)

                df_benchmark["Recourse_Method"] = method_name
                df_benchmark["Dataset"] = data_name
                df_benchmark["ML_Model"] = model_name
                df_benchmark.rename(dict(avg_time="Average_Time"), axis=1, inplace=True)
                df_benchmark = df_benchmark[
                    [
                        "Recourse_Method",
                        "Dataset",
                        "ML_Model",
                        "L0_distance",  # "Distance_1",
                        "L1_distance",  # "Distance_2",
                        "L2_distance",  # "Distance_3",
                        "Linf_distance",  # "Distance_4",
                        "Constraint_Violation",
                        "Redundancy",
                        "y-Nearest-Neighbours",
                        "Success_Rate",
                        "Average_Time",
                    ]
                ]

                results = pd.concat([results, df_benchmark], axis=0)
                log.info(
                    f"==={method_name}==={data_name}==============================="
                )

                results.to_csv(path, index=False)
                # deliberately saving this after every addition
                # save_result(results, path)<|MERGE_RESOLUTION|>--- conflicted
+++ resolved
@@ -205,13 +205,9 @@
         Choices: ["mlp", "linear", "forest"].
     -r, --recourse_method: Specifies recourse methods for the experiment.
         Default: ["dice", "ar", "causal_recourse", "cchvae", "cem", "cem_vae", "claproar", "clue", "cruds", "face_knn", "face_epsilon", "feature_tweak",
-            "focus", "gravitational", "greedy", "gs", "mace", "revise", "wachter", "cfvae", "cfrl", "probe", "roar"].
+            "focus", "gravitational", "greedy", "gs", "mace", "revise", "wachter", "cfvae", "cfrl", "probe", "roar", "rbr"].
         Choices: ["dice", "ar", "causal_recourse", "cchvae", "cem", "cem_vae", "claproar", "clue", "cruds", "face_knn", "face_epsilon", "feature_tweak",
-<<<<<<< HEAD
-            "focus", "gravitational", "greedy", "gs", "mace", "revise", "wachter", "cfvae", "cfrl", "probe", "roar"].
-=======
-            "focus", "gravitational", "greedy", "gs", "mace", "revise", "wachter", "cfvae", "roar", "probe", "rbr"].
->>>>>>> 4b565dbe
+            "focus", "gravitational", "greedy", "gs", "mace", "revise", "wachter", "cfvae", "cfrl", "probe", "roar", "rbr"].
     -n, --number_of_samples: Specifies the number of instances per dataset.
         Default: 20.
     -s, --train_split: Specifies the split of the available data used for training.
@@ -286,6 +282,7 @@
             "cfrl",
             "probe",
             "roar",
+            "rbr",
         ],
         choices=[
             "dice",
