import copy
import os
import pickle
import sys
from random import seed

import numpy as np
import pandas as pd
from sklearn.model_selection import train_test_split

from tools.debug import ipsh

sys.path.insert(0, "_data_main")

try:
    from data.catalog._data_main.process_data.process_adult_data import (
        load_adult_data_new,
    )
except Exception as e:
    print(f"[ENV WARNING] process_adult_data not available. Error: {e}")

try:
    from data.catalog._data_main.process_data.process_compas_data import (
        load_compas_data_new,
    )
except Exception as e:
    print(f"[ENV WARNING] process_compas_data not available. Error: {e}")

try:
    from data.catalog._data_main.process_data.process_credit_data import (
        load_credit_data,
    )
except Exception as e:
    print(f"[ENV WARNING] process_credit_data not available. Error: {e}")

try:
    from data.catalog._data_main.process_data.process_german_data import (
        load_german_data,
    )
except Exception as e:
    print(f"[ENV WARNING] process_german_data not available. Error: {e}")

try:
    from data.catalog._data_main.process_data.process_mortgage_data import (
        load_mortgage_data,
    )
except Exception as e:
    print(f"[ENV WARNING] process_mortgage_data not available. Error: {e}")

try:
    from data.catalog._data_main.process_data.process_twomoon_data import (
        load_twomoon_data,
    )
except Exception as e:
    print(f"[ENV WARNING] process_twomoon_data not available. Error: {e}")

try:
    from data.catalog._data_main.process_data.process_test_data import load_test_data
except Exception as e:
    print(f"[ENV WARNING] process_test_data not available. Error: {e}")

try:
    from data.catalog._data_main.process_data.process_breast_cancer_data import (
        load_breast_cancer_data,
    )
except Exception as e:
    print(f"[ENV WARNING] process_breast_cancer_data not available. Error: {e}")

try:
    from data.catalog._data_main.process_data.process_boston_housing_data import (
        load_boston_housing_data,
    )
except Exception as e:
    print(f"[ENV WARNING] process_boston_housing_data not available. Error: {e}")

try:
    from data.catalog._data_main.process_data.process_sba_data import load_sba_data
except Exception as e:
    print(f"[ENV WARNING] process_sba_data not available. Error: {e}")

try:
<<<<<<< HEAD
    from data.catalog._data_main.process_data.process_genre_adult_data import (
        load_genre_adult_data,
    )
except Exception as e:
    print(f"[ENV WARNING] process_genre_data not available. Error: {e}")
=======
    from data.catalog._data_main.process_data.process_uci_credit_data import (
        load_uci_credit_data,
    )
except Exception as e:
    print(f"[ENV WARNING] process_uci_credit_data not available. Error: {e}")
>>>>>>> 8897d323


VALID_ATTRIBUTE_DATA_TYPES = {
    "numeric-int",
    "numeric-real",
    "binary",
    "categorical",
    "sub-categorical",
    "ordinal",
    "sub-ordinal",
}
VALID_ATTRIBUTE_NODE_TYPES = {"meta", "input", "output"}
VALID_ACTIONABILITY_TYPES = {"none", "any", "same-or-increase", "same-or-decrease"}
VALID_MUTABILITY_TYPES = {True, False}


RANDOM_SEED = 54321
TRAIN_PERCENT = 0.7

seed(
    RANDOM_SEED
)  # set the random seed so that the random permutations can be reproduced again
np.random.seed(RANDOM_SEED)


class Dataset(object):
    # TODO: getOneHotEquivalent can be a class method, and this object can store
    # both one-hot and non-hot versions!
    """
    Generic framework for datasets.
    Contains capabilities of handling categorical and numerical data

    Parameters
    ----------
    data_frame: pd.DataFrame
        The complete Dataframe that contains the data.
    attributes: list
        List of attributes in the dataframe.
    is_one_hot: bool
        Signifies that the input data_frame is one-hot encoded.
    data_name: str
        What name the dataset should have.

    Returns
    -------
    Dataset

    """

    def __init__(self, data_frame, attributes, is_one_hot, dataset_name):
        self.dataset_name = dataset_name
        self.is_one_hot = is_one_hot
        attributes_long = attributes
        data_frame_long = data_frame
        self.data_frame_long = (
            data_frame_long  # i.e., data_frame is indexed by attr_name_long
        )
        self.attributes_long = (
            attributes_long  # i.e., attributes is indexed by attr_name_long
        )
        attributes_kurz = dict(
            (attributes[key].attr_name_kurz, value)
            for (key, value) in attributes_long.items()
        )
        data_frame_kurz = copy.deepcopy(data_frame_long)
        data_frame_kurz.columns = self.getAllAttributeNames("kurz")
        self.data_frame_kurz = (
            data_frame_kurz  # i.e., data_frame is indexed by attr_name_kurz
        )
        self.attributes_kurz = (
            attributes_kurz  # i.e., attributes is indexed by attr_name_kurz
        )
        # assert that data_frame and attributes match on variable names (long)
        assert (
            len(
                np.setdiff1d(
                    data_frame.columns.values,
                    np.array(self.getAllAttributeNames("long")),
                )
            )
            == 0
        )

        # assert attribute type matches what is in the data frame
        for attr_name in np.setdiff1d(
            self.getInputAttributeNames("long"),
            self.getRealBasedAttributeNames("long"),
        ):
            unique_values = np.unique(data_frame_long[attr_name].to_numpy())
            # all non-numerical-real values should be integer or {0,1}
            for value in unique_values:
                assert value == np.floor(value)
            if (
                is_one_hot and attributes_long[attr_name].attr_type != "numeric-int"
            ):  # binary, sub-categorical, sub-ordinal
                try:
                    assert (
                        np.array_equal(unique_values, [0, 1])
                        or np.array_equal(unique_values, [1, 2])
                        or np.array_equal(unique_values, [1])
                    )  # the first sub-ordinal attribute is always 1
                    # race (binary) in compass is encoded as {1,2}
                except Exception as e:
                    print(f"Error: {e}")
                    ipsh()

        # # assert attributes and is_one_hot agree on one-hot-ness (i.e., if is_one_hot,
        # # then at least one attribute should be encoded as one-hot (w/ parent reference))
        # tmp_is_one_hot = False
        # for attr_name in attributes.keys():
        #   attr_obj = attributes[attr_name]
        #   # this simply checks to make sure that at least one elem is one-hot encoded
        #   if attr_obj.parent_name_long != -1 or attr_obj.parent_name_kurz != -1:
        #     tmp_is_one_hot = True
        # # TODO: assert only if there is a cat/ord variable!
        # assert is_one_hot == tmp_is_one_hot, "Dataset object and actual attributes don't agree on one-hot"

        self.assertSiblingsShareAttributes("long")
        self.assertSiblingsShareAttributes("kurz")

    def getAttributeNames(self, allowed_node_types, long_or_kurz="kurz"):
        names = []
        # We must loop through all attributes and check attr_name
        for attr_name in self.attributes_long.keys():
            attr_obj = self.attributes_long[attr_name]
            if attr_obj.node_type not in allowed_node_types:
                continue
            if long_or_kurz == "long":
                names.append(attr_obj.attr_name_long)
            elif long_or_kurz == "kurz":
                names.append(attr_obj.attr_name_kurz)
            else:
                raise Exception(
                    f"{long_or_kurz} not recognized as a valid `long_or_kurz`."
                )
        return np.array(names)

    def getAllAttributeNames(self, long_or_kurz="kurz"):
        return self.getAttributeNames({"meta", "input", "output"}, long_or_kurz)

    def getInputOutputAttributeNames(self, long_or_kurz="kurz"):
        return self.getAttributeNames({"input", "output"}, long_or_kurz)

    def getMetaInputAttributeNames(self, long_or_kurz="kurz"):
        return self.getAttributeNames({"meta", "input"}, long_or_kurz)

    def getMetaAttributeNames(self, long_or_kurz="kurz"):
        return self.getAttributeNames({"meta"}, long_or_kurz)

    def getInputAttributeNames(self, long_or_kurz="kurz"):
        return self.getAttributeNames({"input"}, long_or_kurz)

    def getOutputAttributeNames(self, long_or_kurz="kurz"):
        return self.getAttributeNames({"output"}, long_or_kurz)

    def getBinaryAttributeNames(self, long_or_kurz="kurz"):
        names = []
        # We must loop through all attributes and check binary
        for attr_name_long in self.getInputAttributeNames("long"):
            attr_obj = self.attributes_long[attr_name_long]
            if attr_obj.node_type == "input" and attr_obj.attr_type == "binary":
                if long_or_kurz == "long":
                    names.append(attr_obj.attr_name_long)
                elif long_or_kurz == "kurz":
                    names.append(attr_obj.attr_name_kurz)
                else:
                    raise Exception(
                        f"{long_or_kurz} not recognized as a valid `long_or_kurz`."
                    )
        return np.array(names)

    def getActionableAttributeNames(self, long_or_kurz="kurz"):
        names = []
        # We must loop through all attributes and check actionability
        for attr_name_long in self.getInputAttributeNames("long"):
            attr_obj = self.attributes_long[attr_name_long]
            if attr_obj.node_type == "input" and attr_obj.actionability != "none":
                if long_or_kurz == "long":
                    names.append(attr_obj.attr_name_long)
                elif long_or_kurz == "kurz":
                    names.append(attr_obj.attr_name_kurz)
                else:
                    raise Exception(
                        f"{long_or_kurz} not recognized as a valid `long_or_kurz`."
                    )
        return np.array(names)

    def getNonActionableAttributeNames(self, long_or_kurz="kurz"):
        a = self.getInputAttributeNames(long_or_kurz)
        b = self.getActionableAttributeNames(long_or_kurz)
        return np.setdiff1d(a, b)

    def getMutableAttributeNames(self, long_or_kurz="kurz"):
        names = []
        # We must loop through all attributes and check mutability
        for attr_name_long in self.getInputAttributeNames("long"):
            attr_obj = self.attributes_long[attr_name_long]
            if attr_obj.node_type == "input" and attr_obj.mutability:
                if long_or_kurz == "long":
                    names.append(attr_obj.attr_name_long)
                elif long_or_kurz == "kurz":
                    names.append(attr_obj.attr_name_kurz)
                else:
                    raise Exception(
                        f"{long_or_kurz} not recognized as a valid `long_or_kurz`."
                    )
        return np.array(names)

    def getNonMutableAttributeNames(self, long_or_kurz="kurz"):
        a = self.getInputAttributeNames(long_or_kurz)
        b = self.getMutableAttributeNames(long_or_kurz)
        return np.setdiff1d(a, b)

    def getIntegerBasedAttributeNames(self, long_or_kurz="kurz"):
        names = []
        # We must loop through all attributes and check attr_type
        for attr_name_long in self.getInputAttributeNames("long"):
            attr_obj = self.attributes_long[attr_name_long]
            if attr_obj.attr_type == "numeric-int":
                if long_or_kurz == "long":
                    names.append(attr_obj.attr_name_long)
                elif long_or_kurz == "kurz":
                    names.append(attr_obj.attr_name_kurz)
                else:
                    raise Exception(
                        f"{long_or_kurz} not recognized as a valid `long_or_kurz`."
                    )
        return np.array(names)

    def getRealBasedAttributeNames(self, long_or_kurz="kurz"):
        names = []
        # We must loop through all attributes and check attr_type
        for attr_name_long in self.getInputAttributeNames("long"):
            attr_obj = self.attributes_long[attr_name_long]
            if attr_obj.attr_type == "numeric-real":
                if long_or_kurz == "long":
                    names.append(attr_obj.attr_name_long)
                elif long_or_kurz == "kurz":
                    names.append(attr_obj.attr_name_kurz)
                else:
                    raise Exception(
                        f"{long_or_kurz} not recognized as a valid `long_or_kurz`."
                    )
        return np.array(names)

    def assertSiblingsShareAttributes(self, long_or_kurz="kurz"):
        # assert elems of dictOfSiblings share attr_type, node_type, parent, actionability, and mutability
        dict_of_siblings = self.getDictOfSiblings(long_or_kurz)
        for parent_name in dict_of_siblings["cat"].keys():
            siblings = dict_of_siblings["cat"][parent_name]
            assert len(siblings) > 1
            for sibling in siblings:
                if long_or_kurz == "long":
                    self.attributes_long[sibling].attr_type = self.attributes_long[
                        siblings[0]
                    ].attr_type
                    self.attributes_long[sibling].node_type = self.attributes_long[
                        siblings[0]
                    ].node_type
                    self.attributes_long[sibling].actionability = self.attributes_long[
                        siblings[0]
                    ].actionability
                    self.attributes_long[sibling].mutability = self.attributes_long[
                        siblings[0]
                    ].mutability
                    self.attributes_long[
                        sibling
                    ].parent_name_long = self.attributes_long[
                        siblings[0]
                    ].parent_name_long
                    self.attributes_long[
                        sibling
                    ].parent_name_kurz = self.attributes_long[
                        siblings[0]
                    ].parent_name_kurz
                elif long_or_kurz == "kurz":
                    self.attributes_kurz[sibling].attr_type = self.attributes_kurz[
                        siblings[0]
                    ].attr_type
                    self.attributes_kurz[sibling].node_type = self.attributes_kurz[
                        siblings[0]
                    ].node_type
                    self.attributes_kurz[sibling].actionability = self.attributes_kurz[
                        siblings[0]
                    ].actionability
                    self.attributes_kurz[sibling].mutability = self.attributes_kurz[
                        siblings[0]
                    ].mutability
                    self.attributes_kurz[
                        sibling
                    ].parent_name_long = self.attributes_kurz[
                        siblings[0]
                    ].parent_name_long
                    self.attributes_kurz[
                        sibling
                    ].parent_name_kurz = self.attributes_kurz[
                        siblings[0]
                    ].parent_name_kurz
                else:
                    raise Exception(
                        f"{long_or_kurz} not recognized as a valid `long_or_kurz`."
                    )

    def getSiblingsFor(self, attr_name_long_or_kurz):
        # If attr_name_long is given, we will return siblings_long (the same length)
        # but not siblings_kurz. Same for the opposite direction.
        assert (
            "cat" in attr_name_long_or_kurz or "ord" in attr_name_long_or_kurz
        ), "attr_name must include either `cat` or `ord`."
        if attr_name_long_or_kurz in self.getInputOutputAttributeNames("long"):
            dict_of_siblings_long = self.getDictOfSiblings("long")
            for parent_name_long in dict_of_siblings_long["cat"]:
                siblings_long = dict_of_siblings_long["cat"][parent_name_long]
                if attr_name_long_or_kurz in siblings_long:
                    return siblings_long
            for parent_name_long in dict_of_siblings_long["ord"]:
                siblings_long = dict_of_siblings_long["ord"][parent_name_long]
                if attr_name_long_or_kurz in siblings_long:
                    return siblings_long
        elif attr_name_long_or_kurz in self.getInputOutputAttributeNames("kurz"):
            dict_of_siblings_kurz = self.getDictOfSiblings("kurz")
            for parent_name_kurz in dict_of_siblings_kurz["cat"]:
                siblings_kurz = dict_of_siblings_kurz["cat"][parent_name_kurz]
                if attr_name_long_or_kurz in siblings_kurz:
                    return siblings_kurz
            for parent_name_kurz in dict_of_siblings_kurz["ord"]:
                siblings_kurz = dict_of_siblings_kurz["ord"][parent_name_kurz]
                if attr_name_long_or_kurz in siblings_kurz:
                    return siblings_kurz
        else:
            raise Exception(
                f"{attr_name_long_or_kurz} not recognized as a valid `attr_name_long_or_kurz`."
            )

    def getDictOfSiblings(self, long_or_kurz="kurz"):
        if long_or_kurz == "long":
            dict_of_siblings_long = {}
            dict_of_siblings_long["cat"] = {}
            dict_of_siblings_long["ord"] = {}

            for attr_name_long in self.getInputAttributeNames("long"):
                attr_obj = self.attributes_long[attr_name_long]
                if attr_obj.attr_type == "sub-categorical":
                    if (
                        attr_obj.parent_name_long
                        not in dict_of_siblings_long["cat"].keys()
                    ):
                        dict_of_siblings_long["cat"][
                            attr_obj.parent_name_long
                        ] = []  # initiate key-value pair
                    dict_of_siblings_long["cat"][attr_obj.parent_name_long].append(
                        attr_obj.attr_name_long
                    )
                elif attr_obj.attr_type == "sub-ordinal":
                    if (
                        attr_obj.parent_name_long
                        not in dict_of_siblings_long["ord"].keys()
                    ):
                        dict_of_siblings_long["ord"][
                            attr_obj.parent_name_long
                        ] = []  # initiate key-value pair
                    dict_of_siblings_long["ord"][attr_obj.parent_name_long].append(
                        attr_obj.attr_name_long
                    )

            # sort sub-arrays
            for key in dict_of_siblings_long["cat"].keys():
                dict_of_siblings_long["cat"][key] = sorted(
                    dict_of_siblings_long["cat"][key],
                    key=lambda x: int(x.split("_")[-1]),
                )

            for key in dict_of_siblings_long["ord"].keys():
                dict_of_siblings_long["ord"][key] = sorted(
                    dict_of_siblings_long["ord"][key],
                    key=lambda x: int(x.split("_")[-1]),
                )

            return dict_of_siblings_long

        elif long_or_kurz == "kurz":
            dict_of_siblings_kurz = {}
            dict_of_siblings_kurz["cat"] = {}
            dict_of_siblings_kurz["ord"] = {}

            for attr_name_kurz in self.getInputAttributeNames("kurz"):
                attr_obj = self.attributes_kurz[attr_name_kurz]
                if attr_obj.attr_type == "sub-categorical":
                    if (
                        attr_obj.parent_name_kurz
                        not in dict_of_siblings_kurz["cat"].keys()
                    ):
                        dict_of_siblings_kurz["cat"][
                            attr_obj.parent_name_kurz
                        ] = []  # initiate key-value pair
                    dict_of_siblings_kurz["cat"][attr_obj.parent_name_kurz].append(
                        attr_obj.attr_name_kurz
                    )
                elif attr_obj.attr_type == "sub-ordinal":
                    if (
                        attr_obj.parent_name_kurz
                        not in dict_of_siblings_kurz["ord"].keys()
                    ):
                        dict_of_siblings_kurz["ord"][
                            attr_obj.parent_name_kurz
                        ] = []  # initiate key-value pair
                    dict_of_siblings_kurz["ord"][attr_obj.parent_name_kurz].append(
                        attr_obj.attr_name_kurz
                    )

            # sort sub-arrays
            for key in dict_of_siblings_kurz["cat"].keys():
                dict_of_siblings_kurz["cat"][key] = sorted(
                    dict_of_siblings_kurz["cat"][key],
                    key=lambda x: int(x.split("_")[-1]),
                )

            for key in dict_of_siblings_kurz["ord"].keys():
                dict_of_siblings_kurz["ord"][key] = sorted(
                    dict_of_siblings_kurz["ord"][key],
                    key=lambda x: int(x.split("_")[-1]),
                )

            return dict_of_siblings_kurz

        else:
            raise Exception(f"{long_or_kurz} not recognized as a valid `long_or_kurz`.")

    def getOneHotAttributesNames(self, long_or_kurz="kurz"):
        tmp = self.getDictOfSiblings(long_or_kurz)
        names = []
        for key1 in tmp.keys():
            for key2 in tmp[key1].keys():
                names.extend(tmp[key1][key2])
        return np.array(names)

    def getNonHotAttributesNames(self, long_or_kurz="kurz"):
        a = self.getInputAttributeNames(long_or_kurz)
        b = self.getOneHotAttributesNames(long_or_kurz)
        return np.setdiff1d(a, b)

    def getVariableRanges(self):
        return dict(
            zip(
                self.getInputAttributeNames("kurz"),
                [
                    self.attributes_kurz[attr_name_kurz].upper_bound
                    - self.attributes_kurz[attr_name_kurz].lower_bound
                    for attr_name_kurz in self.getInputAttributeNames("kurz")
                ],
            )
        )

    def printDataset(self, long_or_kurz="kurz"):
        if long_or_kurz == "long":
            for attr_name_long in self.attributes_long:
                print(self.attributes_long[attr_name_long].__dict__)
        elif long_or_kurz == "kurz":
            for attr_name_kurz in self.attributes_kurz:
                print(self.attributes_kurz[attr_name_kurz].__dict__)
        else:
            raise Exception(f"{long_or_kurz} not recognized as a valid `long_or_kurz`.")

    def getBalancedDataFrame(self):
        balanced_data_frame = copy.deepcopy(self.data_frame_kurz)

        meta_cols = self.getMetaAttributeNames()
        input_cols = self.getInputAttributeNames()
        output_col = self.getOutputAttributeNames()[0]

        # assert only two classes in label (maybe relax later??)
        assert np.array_equal(
            np.unique(balanced_data_frame[output_col]),
            np.array([0, 1]),  # only allowing {0, 1} labels
        )
        # get balanced dataframe (take minimum of the count, then round down to nearest 250)
        unique_values_and_count = balanced_data_frame[output_col].value_counts()
        number_of_subsamples_in_each_class = unique_values_and_count.min() // 250 * 250
        if number_of_subsamples_in_each_class == 0:
            number_of_subsamples_in_each_class = unique_values_and_count.min()
        balanced_data_frame = pd.concat(
            [
                balanced_data_frame[balanced_data_frame.loc[:, output_col] == 0].sample(
                    number_of_subsamples_in_each_class, random_state=RANDOM_SEED
                ),
                balanced_data_frame[balanced_data_frame.loc[:, output_col] == 1].sample(
                    number_of_subsamples_in_each_class, random_state=RANDOM_SEED
                ),
            ]
        ).sample(frac=1, random_state=RANDOM_SEED)
        # balanced_data_frame = pd.concat([
        #     balanced_data_frame[balanced_data_frame.loc[:,output_col] == 0],
        #     balanced_data_frame[balanced_data_frame.loc[:,output_col] == 1],
        # ]).sample(frac = 1, random_state = RANDOM_SEED)
        return balanced_data_frame, meta_cols, input_cols, output_col

    # (2020.04.15) perhaps we need a memoize here... but I tried calling this function
    # multiple times in a row from another file and it always returned the same slice
    # of data... weird.
    def getTrainTestSplit(
        self, preprocessing=None, with_meta=False, train_split=TRAIN_PERCENT
    ):
        # When working only with normalized data in [0, 1], data ranges must change to [0, 1] as well
        # otherwise, in computing normalized distance we will normalize with intial ranges again!
        # pseudonym (2020.05.17) does this work with cat/ord and sub-cat/sub-ord data???
        def setBoundsToZeroOne():
            for attr_name_kurz in self.getNonHotAttributesNames("kurz"):
                attr_obj = self.attributes_kurz[attr_name_kurz]
                attr_obj.lower_bound = 0.0
                attr_obj.upper_bound = 1.0

                attr_obj = self.attributes_long[attr_obj.attr_name_long]
                attr_obj.lower_bound = 0.0
                attr_obj.upper_bound = 1.0

        # Normalize data: bring everything to [0, 1] - implemented for when feeding the model to DiCE
        def normalizeData(X_train, X_test):
            for attr_name_kurz in self.getNonHotAttributesNames("kurz"):
                attr_obj = self.attributes_kurz[attr_name_kurz]
                lower_bound = attr_obj.lower_bound
                upper_bound = attr_obj.upper_bound
                X_train[attr_name_kurz] = (X_train[attr_name_kurz] - lower_bound) / (
                    upper_bound - lower_bound
                )
                X_test[attr_name_kurz] = (X_test[attr_name_kurz] - lower_bound) / (
                    upper_bound - lower_bound
                )

            setBoundsToZeroOne()

            return X_train, X_test

        # TODO: This should be used with caution... it messes things up in MACE as ranges
        # will differ between factual and counterfactual domains
        def standardizeData(X_train, X_test):
            x_mean = X_train.mean()
            x_std = X_train.std()
            for index in x_std.index:
                if "_ord_" in index or "_cat_" in index:
                    x_mean[index] = 0
                    x_std[index] = 1
            X_train = (X_train - x_mean) / x_std
            X_test = (X_test - x_mean) / x_std
            return X_train, X_test

        (
            balanced_data_frame,
            meta_cols,
            input_cols,
            output_col,
        ) = self.getBalancedDataFrame()

        if with_meta:
            all_data = balanced_data_frame.loc[
                :, np.array((input_cols, meta_cols)).flatten()
            ]
            all_true_labels = balanced_data_frame.loc[:, output_col]
            if preprocessing is not None:
                assert not with_meta, "This feature is not built yet..."

            X_train, X_test, y_train, y_test = train_test_split(
                all_data,
                all_true_labels,
                train_size=train_split,
                random_state=RANDOM_SEED,
            )

            # ordering of next two lines matters (shouldn't overwrite input_cols); silly code... :|
            U_train = X_train[self.getMetaAttributeNames()]
            U_test = X_test[self.getMetaAttributeNames()]
            X_train = X_train[self.getInputAttributeNames()]
            X_test = X_test[self.getInputAttributeNames()]
            y_train = y_train  # noop
            y_test = y_test  # noop

            return X_train, X_test, U_train, U_test, y_train, y_test
        else:
            all_data = balanced_data_frame.loc[:, input_cols]
            all_true_labels = balanced_data_frame.loc[:, output_col]

            X_train, X_test, y_train, y_test = train_test_split(
                all_data,
                all_true_labels,
                train_size=train_split,
                random_state=RANDOM_SEED,
            )

            # TODO (2020.05.18): this should be updated so as NOT to update meta variables
            if preprocessing == "standardize":
                X_train, X_test = standardizeData(X_train, X_test)
            elif preprocessing == "normalize":
                X_train, X_test = normalizeData(X_train, X_test)

            return X_train, X_test, y_train, y_test


class DatasetAttribute(object):
    def __init__(
        self,
        attr_name_long,
        attr_name_kurz,
        attr_type,
        node_type,
        actionability,
        mutability,
        parent_name_long,
        parent_name_kurz,
        lower_bound,
        upper_bound,
    ):
        if attr_type not in VALID_ATTRIBUTE_DATA_TYPES:
            raise Exception(
                "`attr_type` must be one of %r." % VALID_ATTRIBUTE_DATA_TYPES
            )

        if node_type not in VALID_ATTRIBUTE_NODE_TYPES:
            raise Exception(
                "`node_type` must be one of %r." % VALID_ATTRIBUTE_NODE_TYPES
            )

        if actionability not in VALID_ACTIONABILITY_TYPES:
            raise Exception(
                "`actionability` must be one of %r." % VALID_ACTIONABILITY_TYPES
            )

        if mutability not in VALID_MUTABILITY_TYPES:
            raise Exception("`mutability` must be one of %r." % VALID_MUTABILITY_TYPES)

        if lower_bound > upper_bound:
            raise Exception("`lower_bound` must be <= `upper_bound`")

        if attr_type in {"sub-categorical", "sub-ordinal"}:
            assert parent_name_long != -1, "Parent ID set for non-hot attribute."
            assert parent_name_kurz != -1, "Parent ID set for non-hot attribute."
            if attr_type == "sub-categorical":
                assert lower_bound == 0
                assert upper_bound == 1
            if attr_type == "sub-ordinal":
                # the first elem in thermometer is always on, but the rest may be on or off
                assert lower_bound == 0 or lower_bound == 1
                assert upper_bound == 1
        else:
            assert parent_name_long == -1, "Parent ID set for non-hot attribute."
            assert parent_name_kurz == -1, "Parent ID set for non-hot attribute."

        if attr_type in {"categorical", "ordinal"}:
            assert (
                lower_bound == 1
            )  # setOneHotValue & setThermoValue assume this in their logic

        if attr_type in {
            "binary",
            "categorical",
            "sub-categorical",
        }:  # not 'ordinal' or 'sub-ordinal'
            # IMPORTANT: surprisingly, it is OK if all sub-ordinal variables share actionability
            #            think about it, if each sub- variable is same-or-increase, along with
            #            the constraints that x0_ord_1 >= x0_ord_2, all variables can only stay
            #            the same or increase. It works :)
            assert actionability in {
                "none",
                "any",
            }, f"{attr_type}'s actionability can only be in {'none', 'any'}, not `{actionability}`."

        if node_type != "input":
            assert actionability == "none", f"{node_type} attribute is not actionable."
            assert not mutability, f"{node_type} attribute is not mutable."

        # We have introduced 3 types of variables: (actionable and mutable, non-actionable but mutable, immutable and non-actionable)
        if actionability != "none":
            assert mutability
        # TODO: above/below seem contradictory... (2020.04.14)
        if not mutability:
            assert actionability == "none"

        if parent_name_long == -1 or parent_name_kurz == -1:
            assert parent_name_long == parent_name_kurz == -1

        self.attr_name_long = attr_name_long
        self.attr_name_kurz = attr_name_kurz
        self.attr_type = attr_type
        self.node_type = node_type
        self.actionability = actionability
        self.mutability = mutability
        self.parent_name_long = parent_name_long
        self.parent_name_kurz = parent_name_kurz
        self.lower_bound = lower_bound
        self.upper_bound = upper_bound


def loadDataset(
    dataset_name,
    return_one_hot,
    load_from_cache=False,
    debug_flag=True,
    meta_param=None,
):
    """
    Loads and returns the Dataset() object with the loaded data.

    Parameters
    ----------
    dataset_name : str
        Name of Dataset to be loaded
    return_one_hot : bool
        Return retrieved dataset in one hot encoded form
    load_from_cache : bool
        Load from cached data
    debug_flag : bool
        Should the execution of the function be done with debug mode set.

    Returns
    -------
    df :  Dataset() class with retrieved data.
    """

    def getInputOutputColumns(data_frame):
        all_data_frame_cols = data_frame.columns.values
        input_cols = [x for x in all_data_frame_cols if "label" not in x.lower()]
        output_cols = [x for x in all_data_frame_cols if "label" in x.lower()]
        assert len(output_cols) == 1
        return input_cols, output_cols[0]

    one_hot_string = "one_hot" if return_one_hot else "non_hot"

    save_file_path = os.path.join(
        os.path.dirname(__file__), f"_data_main/_cached/{dataset_name}_{one_hot_string}"
    )

    if load_from_cache:
        if debug_flag:
            print(
                f"[INFO] Attempting to load saved dataset (`{dataset_name}`) from cache...\t",
                end="",
            )
        print(
            f"[INFO] Attempting to load saved dataset (`{dataset_name}`) from cache...\t",
            end="",
        )
        try:
            tmp = pickle.load(open(save_file_path, "rb"))
            if debug_flag:
                print("done.")
            return tmp
        except Exception as e:
            if debug_flag:
                print("failed. Re-creating dataset...")
            print(f"failed. Re-creating dataset... Error: {e}")

    if dataset_name == "adult":
        data_frame_non_hot = load_adult_data_new()
        data_frame_non_hot = data_frame_non_hot.reset_index(drop=True)
        attributes_non_hot = {}

        input_cols, output_col = getInputOutputColumns(data_frame_non_hot)

        col_name = output_col
        attributes_non_hot[col_name] = DatasetAttribute(
            attr_name_long=col_name,
            attr_name_kurz="y",
            attr_type="binary",
            node_type="output",
            actionability="none",
            mutability=False,
            parent_name_long=-1,
            parent_name_kurz=-1,
            lower_bound=data_frame_non_hot[col_name].min(),
            upper_bound=data_frame_non_hot[col_name].max(),
        )

        for col_idx, col_name in enumerate(input_cols):
            if col_name == "Sex":
                attr_type = "binary"
                actionability = "any"  # 'none'
                mutability = True
            elif col_name == "Age":
                attr_type = "numeric-int"
                actionability = "any"  # 'none'
                mutability = True
            elif col_name == "NativeCountry":  # ~ RACE
                attr_type = "binary"
                actionability = "any"  # 'none'
                mutability = True
            elif col_name == "WorkClass":
                attr_type = "categorical"
                actionability = "any"
                mutability = True
            elif col_name == "EducationNumber":
                attr_type = "numeric-int"
                actionability = "any"
                mutability = True
            elif col_name == "EducationLevel":
                attr_type = "ordinal"
                actionability = "any"
                mutability = True
            elif col_name == "MaritalStatus":
                attr_type = "categorical"
                actionability = "any"
                mutability = True
            elif col_name == "Occupation":
                attr_type = "categorical"
                actionability = "any"
                mutability = True
            elif col_name == "Relationship":
                attr_type = "categorical"
                actionability = "any"
                mutability = True
            elif col_name == "CapitalGain":
                attr_type = "numeric-real"
                actionability = "any"
                mutability = True
            elif col_name == "CapitalLoss":
                attr_type = "numeric-real"
                actionability = "any"
                mutability = True
            elif col_name == "HoursPerWeek":
                attr_type = "numeric-int"
                actionability = "any"
                mutability = True

            attributes_non_hot[col_name] = DatasetAttribute(
                attr_name_long=col_name,
                attr_name_kurz=f"x{col_idx}",
                attr_type=attr_type,
                node_type="input",
                actionability=actionability,
                mutability=mutability,
                parent_name_long=-1,
                parent_name_kurz=-1,
                lower_bound=data_frame_non_hot[col_name].min(),
                upper_bound=data_frame_non_hot[col_name].max(),
            )

    elif dataset_name == "german" or dataset_name == "german_modified":
        modified = False
        if dataset_name == "german_modified":
            modified = True
        data_frame_non_hot = load_german_data(modified=modified)
        data_frame_non_hot = data_frame_non_hot.reset_index(drop=True)
        attributes_non_hot = {}

        input_cols, output_col = getInputOutputColumns(data_frame_non_hot)

        col_name = output_col
        attributes_non_hot[col_name] = DatasetAttribute(
            attr_name_long=col_name,
            attr_name_kurz="y",
            attr_type="binary",
            node_type="output",
            actionability="none",
            mutability=False,
            parent_name_long=-1,
            parent_name_kurz=-1,
            lower_bound=data_frame_non_hot[col_name].min(),
            upper_bound=data_frame_non_hot[col_name].max(),
        )

        for col_idx, col_name in enumerate(input_cols):
            if col_name == "Sex":  # TODO: make sex and race immutable in all datasets!
                attr_type = "categorical"
                actionability = "any"
                mutability = True
            elif col_name == "Age":
                attr_type = "numeric-int"  # 'numeric-real'
                actionability = "same-or-increase"
                mutability = True
            elif col_name == "Credit":
                attr_type = "numeric-real"
                actionability = "any"
                mutability = True
            elif col_name == "LoanDuration":
                attr_type = "numeric-int"
                actionability = "none"
                mutability = True

            attributes_non_hot[col_name] = DatasetAttribute(
                attr_name_long=col_name,
                attr_name_kurz=f"x{col_idx}",
                attr_type=attr_type,
                node_type="input",
                actionability=actionability,
                mutability=mutability,
                parent_name_long=-1,
                parent_name_kurz=-1,
                lower_bound=data_frame_non_hot[col_name].min(),
                upper_bound=data_frame_non_hot[col_name].max(),
            )

    elif dataset_name == "credit":
        data_frame_non_hot = load_credit_data()
        data_frame_non_hot = data_frame_non_hot.reset_index(drop=True)
        attributes_non_hot = {}

        input_cols, output_col = getInputOutputColumns(data_frame_non_hot)

        col_name = output_col
        attributes_non_hot[col_name] = DatasetAttribute(
            attr_name_long=col_name,
            attr_name_kurz="y",
            attr_type="binary",
            node_type="output",
            actionability="none",
            mutability=False,
            parent_name_long=-1,
            parent_name_kurz=-1,
            lower_bound=data_frame_non_hot[col_name].min(),
            upper_bound=data_frame_non_hot[col_name].max(),
        )

        for col_idx, col_name in enumerate(input_cols):
            if col_name == "isMale":
                attr_type = "binary"
                actionability = "any"  # 'none'
                mutability = True
            elif col_name == "isMarried":
                attr_type = "binary"
                actionability = "any"
                mutability = True
            elif col_name == "AgeGroup":
                attr_type = "ordinal"
                actionability = "any"  # 'none'
                mutability = True
            elif col_name == "EducationLevel":
                attr_type = "ordinal"
                actionability = "any"
                mutability = True
            elif col_name == "MaxBillAmountOverLast6Months":
                attr_type = "numeric-real"
                actionability = "any"
                mutability = True
            elif col_name == "MaxPaymentAmountOverLast6Months":
                attr_type = "numeric-real"
                actionability = "any"
                mutability = True
            elif col_name == "MonthsWithZeroBalanceOverLast6Months":
                attr_type = "numeric-int"
                actionability = "any"
                mutability = True
            elif col_name == "MonthsWithLowSpendingOverLast6Months":
                attr_type = "numeric-int"
                actionability = "any"
                mutability = True
            elif col_name == "MonthsWithHighSpendingOverLast6Months":
                attr_type = "numeric-int"
                actionability = "any"
                mutability = True
            elif col_name == "MostRecentBillAmount":
                attr_type = "numeric-real"
                actionability = "any"
                mutability = True
            elif col_name == "MostRecentPaymentAmount":
                attr_type = "numeric-real"
                actionability = "any"
                mutability = True
            elif col_name == "TotalOverdueCounts":
                attr_type = "numeric-int"
                actionability = "any"
                mutability = True
            elif col_name == "TotalMonthsOverdue":
                attr_type = "numeric-int"
                actionability = "any"
                mutability = True
            elif col_name == "HasHistoryOfOverduePayments":
                attr_type = "binary"
                actionability = "any"
                mutability = True

            attributes_non_hot[col_name] = DatasetAttribute(
                attr_name_long=col_name,
                attr_name_kurz=f"x{col_idx}",
                attr_type=attr_type,
                node_type="input",
                actionability=actionability,
                mutability=mutability,
                parent_name_long=-1,
                parent_name_kurz=-1,
                lower_bound=data_frame_non_hot[col_name].min(),
                upper_bound=data_frame_non_hot[col_name].max(),
            )

    elif dataset_name == "compass":
        data_frame_non_hot = load_compas_data_new()
        data_frame_non_hot = data_frame_non_hot.reset_index(drop=True)
        attributes_non_hot = {}

        input_cols, output_col = getInputOutputColumns(data_frame_non_hot)

        col_name = output_col
        attributes_non_hot[col_name] = DatasetAttribute(
            attr_name_long=col_name,
            attr_name_kurz="y",
            attr_type="binary",
            node_type="output",
            actionability="none",
            mutability=False,
            parent_name_long=-1,
            parent_name_kurz=-1,
            lower_bound=data_frame_non_hot[col_name].min(),
            upper_bound=data_frame_non_hot[col_name].max(),
        )

        for col_idx, col_name in enumerate(input_cols):
            if col_name == "AgeGroup":
                attr_type = "ordinal"
                actionability = "any"  # 'none'
                mutability = True
            elif col_name == "Race":
                attr_type = "binary"
                actionability = "any"  # 'none'
                mutability = True
            elif col_name == "Sex":
                attr_type = "binary"
                actionability = "any"  # 'none'
                mutability = True
            elif col_name == "PriorsCount":
                attr_type = "numeric-int"
                actionability = "any"
                mutability = True
            elif col_name == "ChargeDegree":
                attr_type = "binary"
                actionability = "any"
                mutability = True

            attributes_non_hot[col_name] = DatasetAttribute(
                attr_name_long=col_name,
                attr_name_kurz=f"x{col_idx}",
                attr_type=attr_type,
                node_type="input",
                actionability=actionability,
                mutability=mutability,
                parent_name_long=-1,
                parent_name_kurz=-1,
                lower_bound=data_frame_non_hot[col_name].min(),
                upper_bound=data_frame_non_hot[col_name].max(),
            )

    # elif dataset_name == "synthetic":
    #     variable_type = "real"
    #     # variable_type = 'integer'

    #     scm_class = meta_param

    #     data_frame_non_hot = load_synthetic_data(scm_class, variable_type)
    #     data_frame_non_hot = data_frame_non_hot.reset_index(drop=True)
    #     attributes_non_hot = {}

    #     input_cols, output_col = getInputOutputColumns(data_frame_non_hot)
    #     # ordering of next two lines matters (shouldn't overwrite input_cols); silly code... :|
    #     meta_cols = [col_name for col_name in input_cols if "u" in col_name]
    #     input_cols = [col_name for col_name in input_cols if "x" in col_name]

    #     col_name = output_col
    #     attributes_non_hot[col_name] = DatasetAttribute(
    #         attr_name_long=col_name,
    #         attr_name_kurz="y",
    #         attr_type="binary",
    #         node_type="output",
    #         actionability="none",
    #         mutability=False,
    #         parent_name_long=-1,
    #         parent_name_kurz=-1,
    #         lower_bound=data_frame_non_hot[col_name].min(),
    #         upper_bound=data_frame_non_hot[col_name].max(),
    #     )

    #     for col_idx, col_name in enumerate(input_cols):
    #         attr_type = "numeric-real" if variable_type == "real" else "numeric-int"
    #         node_type = "input"
    #         actionability = "any"
    #         mutability = True

    #         attributes_non_hot[col_name] = DatasetAttribute(
    #             attr_name_long=col_name,
    #             attr_name_kurz=col_name,
    #             attr_type=attr_type,
    #             node_type=node_type,
    #             actionability=actionability,
    #             mutability=mutability,
    #             parent_name_long=-1,
    #             parent_name_kurz=-1,
    #             lower_bound=data_frame_non_hot[col_name].min(),
    #             upper_bound=data_frame_non_hot[col_name].max(),
    #         )

    #     for col_idx, col_name in enumerate(meta_cols):
    #         attr_type = "numeric-real"
    #         node_type = "meta"
    #         actionability = "none"
    #         mutability = False

    #         attributes_non_hot[col_name] = DatasetAttribute(
    #             attr_name_long=col_name,
    #             attr_name_kurz=col_name,
    #             attr_type=attr_type,
    #             node_type=node_type,
    #             actionability=actionability,
    #             mutability=mutability,
    #             parent_name_long=-1,
    #             parent_name_kurz=-1,
    #             lower_bound=data_frame_non_hot[col_name].min(),
    #             upper_bound=data_frame_non_hot[col_name].max(),
    #         )

    elif dataset_name == "mortgage":
        data_frame_non_hot = load_mortgage_data()
        data_frame_non_hot = data_frame_non_hot.reset_index(drop=True)
        attributes_non_hot = {}

        input_cols, output_col = getInputOutputColumns(data_frame_non_hot)

        col_name = output_col
        attributes_non_hot[col_name] = DatasetAttribute(
            attr_name_long=col_name,
            attr_name_kurz="y",
            attr_type="binary",
            node_type="output",
            actionability="none",
            mutability=False,
            parent_name_long=-1,
            parent_name_kurz=-1,
            lower_bound=data_frame_non_hot[col_name].min(),
            upper_bound=data_frame_non_hot[col_name].max(),
        )

        for col_idx, col_name in enumerate(input_cols):
            if col_name == "x0":
                attr_type = "numeric-real"
                actionability = "any"
                mutability = True
            elif col_name == "x1":
                attr_type = "numeric-real"
                actionability = "any"
                mutability = True

            attributes_non_hot[col_name] = DatasetAttribute(
                attr_name_long=col_name,
                attr_name_kurz=f"x{col_idx}",
                attr_type=attr_type,
                node_type="input",
                actionability=actionability,
                mutability=mutability,
                parent_name_long=-1,
                parent_name_kurz=-1,
                lower_bound=data_frame_non_hot[col_name].min(),
                upper_bound=data_frame_non_hot[col_name].max(),
            )

    elif dataset_name == "twomoon":
        variable_type = "real"
        # variable_type = 'integer'

        data_frame_non_hot = load_twomoon_data(variable_type)
        data_frame_non_hot = data_frame_non_hot.reset_index(drop=True)
        attributes_non_hot = {}

        input_cols, output_col = getInputOutputColumns(data_frame_non_hot)

        col_name = output_col
        attributes_non_hot[col_name] = DatasetAttribute(
            attr_name_long=col_name,
            attr_name_kurz="y",
            attr_type="binary",
            node_type="output",
            actionability="none",
            mutability=False,
            parent_name_long=-1,
            parent_name_kurz=-1,
            lower_bound=data_frame_non_hot[col_name].min(),
            upper_bound=data_frame_non_hot[col_name].max(),
        )

        for col_idx, col_name in enumerate(input_cols):
            if col_name == "x0":
                attr_type = "numeric-real" if variable_type == "real" else "numeric-int"
                actionability = "any"
                mutability = True
            elif col_name == "x1":
                attr_type = "numeric-real" if variable_type == "real" else "numeric-int"
                actionability = "any"
                mutability = True

            attributes_non_hot[col_name] = DatasetAttribute(
                attr_name_long=col_name,
                attr_name_kurz=f"x{col_idx}",
                attr_type=attr_type,
                node_type="input",
                actionability=actionability,
                mutability=mutability,
                parent_name_long=-1,
                parent_name_kurz=-1,
                lower_bound=data_frame_non_hot[col_name].min(),
                upper_bound=data_frame_non_hot[col_name].max(),
            )

    elif dataset_name == "test":
        data_frame_non_hot = load_test_data()
        data_frame_non_hot = data_frame_non_hot.reset_index(drop=True)
        attributes_non_hot = {}

        input_cols, output_col = getInputOutputColumns(data_frame_non_hot)

        col_name = output_col
        attributes_non_hot[col_name] = DatasetAttribute(
            attr_name_long=col_name,
            attr_name_kurz="y",
            attr_type="binary",
            node_type="output",
            actionability="none",
            mutability=False,
            parent_name_long=-1,
            parent_name_kurz=-1,
            lower_bound=data_frame_non_hot[col_name].min(),
            upper_bound=data_frame_non_hot[col_name].max(),
        )

        for col_idx, col_name in enumerate(input_cols):
            if col_name == "x0":
                attr_type = "categorical"
                actionability = "any"
                mutability = True

            attributes_non_hot[col_name] = DatasetAttribute(
                attr_name_long=col_name,
                attr_name_kurz=f"x{col_idx}",
                attr_type=attr_type,
                node_type="input",
                actionability=actionability,
                mutability=mutability,
                parent_name_long=-1,
                parent_name_kurz=-1,
                lower_bound=data_frame_non_hot[col_name].min(),
                upper_bound=data_frame_non_hot[col_name].max(),
            )

    elif dataset_name == "breast_cancer":
        data_frame_non_hot = load_breast_cancer_data()
        data_frame_non_hot = data_frame_non_hot.reset_index(drop=True)
        attributes_non_hot = {}

        input_cols, output_col = getInputOutputColumns(data_frame_non_hot)

        for col_idx, col_name in enumerate(input_cols):
            attr_type = "numeric-real"
            actionability = "any"
            mutability = True

            attributes_non_hot[col_name] = DatasetAttribute(
                attr_name_long=col_name,
                attr_name_kurz=f"x{col_idx}",
                attr_type=attr_type,
                node_type="input",
                actionability=actionability,
                mutability=mutability,
                parent_name_long=-1,
                parent_name_kurz=-1,
                lower_bound=data_frame_non_hot[col_name].min(),
                upper_bound=data_frame_non_hot[col_name].max(),
            )

        col_name = output_col
        attributes_non_hot[col_name] = DatasetAttribute(
            attr_name_long=col_name,
            attr_name_kurz="y",
            attr_type="binary",
            node_type="output",
            actionability="none",
            mutability=False,
            parent_name_long=-1,
            parent_name_kurz=-1,
            lower_bound=data_frame_non_hot[col_name].min(),
            upper_bound=data_frame_non_hot[col_name].max(),
        )

    elif dataset_name == "boston_housing":
        data_frame_non_hot = load_boston_housing_data().reset_index(drop=True)

        attributes_non_hot = {}

        input_cols, output_col = getInputOutputColumns(data_frame_non_hot)

        for col_idx, col_name in enumerate(input_cols):
            attributes_non_hot[col_name] = DatasetAttribute(
                attr_name_long=col_name,
                attr_name_kurz=f"x{col_idx}",
                attr_type="numeric-real",
                node_type="input",
                actionability="any",
                mutability=True,
                parent_name_long=-1,
                parent_name_kurz=-1,
                lower_bound=data_frame_non_hot[col_name].min(),
                upper_bound=data_frame_non_hot[col_name].max(),
            )

        attributes_non_hot[output_col] = DatasetAttribute(
            attr_name_long=output_col,
            attr_name_kurz="y",
            attr_type="numeric-real",
            node_type="output",
            actionability="none",
            mutability=False,
            parent_name_long=-1,
            parent_name_kurz=-1,
            lower_bound=data_frame_non_hot[output_col].min(),
            upper_bound=data_frame_non_hot[output_col].max(),
        )

    elif dataset_name == "sba" or dataset_name == "sba_modified":
        modified = False
        if dataset_name == "sba_modified":
            modified = True
        data_frame_non_hot = load_sba_data(modified=modified).reset_index(drop=True)
        attributes_non_hot = {}

        input_cols, output_col = getInputOutputColumns(data_frame=data_frame_non_hot)

        for col_idx, col_name in enumerate(input_cols):
            if col_name == "RevLineCr":
                attr_type = "categorical"
            else:
                attr_type = "numeric-real"
            # print('col_idx ', col_idx)
            # print('col_type ', data_frame_non_hot[col_name].dtype)
            attributes_non_hot[col_name] = DatasetAttribute(
                attr_name_long=col_name,
                attr_name_kurz=f"x{col_idx}",
                attr_type=attr_type,
                node_type="input",
                actionability="any",
                mutability=True,
                parent_name_long=-1,
                parent_name_kurz=-1,
                lower_bound=data_frame_non_hot[col_name].min(),
                upper_bound=data_frame_non_hot[col_name].max(),
            )

        attributes_non_hot[output_col] = DatasetAttribute(
            attr_name_long=output_col,
            attr_name_kurz="y",
            attr_type="numeric-real",
            node_type="output",
            actionability="none",
            mutability=False,
            parent_name_long=-1,
            parent_name_kurz=-1,
            lower_bound=data_frame_non_hot[output_col].min(),
            upper_bound=data_frame_non_hot[output_col].max(),
        )

<<<<<<< HEAD
    elif dataset_name == "genre_adult":
        genre_adult_data = load_genre_adult_data()
        data_frame_non_hot = genre_adult_data.df
        data_frame_non_hot = data_frame_non_hot.reset_index(drop=True)

        # Get categorical and immutable info from the dataframe attributes
        cat_cols = genre_adult_data.categorical_features
        immutable_cols = genre_adult_data.immutable_features
        target = genre_adult_data.target_column

        attributes_non_hot = {}

        # All columns except target
        input_cols = [col for col in data_frame_non_hot.columns if col != target]

        # Define input features
        for col_idx, col_name in enumerate(input_cols):
            # Determine type based on whether it's categorical
            if col_name in cat_cols:
                attr_type = "numeric-int"  # categorical encoded as int
            else:
                attr_type = "numeric-real"  # continuous

            # Determine mutability
            mutability = col_name not in immutable_cols
            actionability = "none" if col_name in immutable_cols else "any"
=======
    elif dataset_name == "uci_credit":
        data_frame_non_hot = load_uci_credit_data()
        data_frame_non_hot = data_frame_non_hot.reset_index(drop=True)
        attributes_non_hot = {}

        input_cols, output_col = getInputOutputColumns(data_frame_non_hot)

        attributes_non_hot[output_col] = DatasetAttribute(
            attr_name_long=output_col,
            attr_name_kurz="y",
            attr_type="binary",
            node_type="output",
            actionability="none",
            mutability=False,
            parent_name_long=-1,
            parent_name_kurz=-1,
            lower_bound=data_frame_non_hot[output_col].min(),
            upper_bound=data_frame_non_hot[output_col].max(),
        )

        for col_idx, col_name in enumerate(input_cols):
            if col_name == "Sex":
                attr_type = "binary"
                actionability = "none"
                mutability = False
            elif col_name == "EducationLevel":
                attr_type = "ordinal"
                actionability = "same-or-increase"
                mutability = True
            elif col_name == "MaritalStatus":
                attr_type = "categorical"
                actionability = "none"
                mutability = False
            elif col_name == "Age":
                attr_type = "numeric-int"
                actionability = "same-or-increase"
                mutability = True
            elif "RepayStatus" in col_name:
                attr_type = "numeric-int"
                actionability = "any"
                mutability = True
            else:
                attr_type = "numeric-real"
                actionability = "any"
                mutability = True
>>>>>>> 8897d323

            attributes_non_hot[col_name] = DatasetAttribute(
                attr_name_long=col_name,
                attr_name_kurz=f"x{col_idx}",
                attr_type=attr_type,
                node_type="input",
                actionability=actionability,
                mutability=mutability,
                parent_name_long=-1,
                parent_name_kurz=-1,
                lower_bound=data_frame_non_hot[col_name].min(),
                upper_bound=data_frame_non_hot[col_name].max(),
            )

<<<<<<< HEAD
        # Define output
        attributes_non_hot[target] = DatasetAttribute(
            attr_name_long=target,
            attr_name_kurz="y",
            attr_type="binary",
            node_type="output",
            actionability="none",
            mutability=False,
            parent_name_long=-1,
            parent_name_kurz=-1,
            lower_bound=data_frame_non_hot[target].min(),
            upper_bound=data_frame_non_hot[target].max(),
        )

=======
>>>>>>> 8897d323
    else:
        raise Exception(f"{dataset_name} not recognized as a valid dataset.")

    if return_one_hot:
        data_frame, attributes = getOneHotEquivalent(
            data_frame_non_hot, attributes_non_hot
        )
    else:
        data_frame, attributes = data_frame_non_hot, attributes_non_hot

    # save then return
    dataset_obj = Dataset(data_frame, attributes, return_one_hot, dataset_name)

    # if not loading from cache, we always overwrite the cache
    pickle.dump(dataset_obj, open(save_file_path, "wb"))
    return dataset_obj


# TODO: consider moving into Dataset class with getOneHot and getNonHot methods
def getOneHotEquivalent(data_frame_non_hot, attributes_non_hot):
    # TODO: see how we can switch between feature_names = col names for kurz and long (also maybe ordered)

    data_frame = copy.deepcopy(data_frame_non_hot)
    attributes = copy.deepcopy(attributes_non_hot)

    def setOneHotValue(val):
        return np.append(
            np.append(np.zeros(val - 1), np.ones(1)), np.zeros(num_unique_values - val)
        )

    def setThermoValue(val):
        return np.append(np.ones(val), np.zeros(num_unique_values - val))

    for col_name in data_frame.columns.values:
        if attributes[col_name].attr_type not in {"categorical", "ordinal"}:
            continue

        old_col_name_long = col_name
        new_col_names_long = []
        new_col_names_kurz = []

        old_attr_name_long = attributes[old_col_name_long].attr_name_long
        old_attr_name_kurz = attributes[old_col_name_long].attr_name_kurz
        old_attr_type = attributes[old_col_name_long].attr_type
        old_node_type = attributes[old_col_name_long].node_type
        old_actionability = attributes[old_col_name_long].actionability
        old_mutability = attributes[old_col_name_long].mutability
        old_lower_bound = attributes[old_col_name_long].lower_bound
        old_upper_bound = attributes[old_col_name_long].upper_bound

        num_unique_values = int(old_upper_bound - old_lower_bound + 1)

        assert old_col_name_long == old_attr_name_long

        new_attr_type = "sub-" + old_attr_type
        new_node_type = old_node_type
        new_actionability = old_actionability
        new_mutability = old_mutability
        new_parent_name_long = old_attr_name_long
        new_parent_name_kurz = old_attr_name_kurz

        if (
            attributes[col_name].attr_type == "categorical"
        ):  # do not do this for 'binary'!
            new_col_names_long = [
                f"{old_attr_name_long}_cat_{i}" for i in range(num_unique_values)
            ]
            new_col_names_kurz = [
                f"{old_attr_name_kurz}_cat_{i}" for i in range(num_unique_values)
            ]
            print(
                f'Replacing column {col_name} with {{{", ".join(new_col_names_long)}}}'
            )
            tmp = np.array(
                list(map(setOneHotValue, list(data_frame[col_name].astype(int).values)))
            )
            data_frame_dummies = pd.DataFrame(data=tmp, columns=new_col_names_long)

        elif attributes[col_name].attr_type == "ordinal":
            new_col_names_long = [
                f"{old_attr_name_long}_ord_{i}" for i in range(num_unique_values)
            ]
            new_col_names_kurz = [
                f"{old_attr_name_kurz}_ord_{i}" for i in range(num_unique_values)
            ]
            print(
                f'Replacing column {col_name} with {{{", ".join(new_col_names_long)}}}'
            )
            tmp = np.array(
                list(map(setThermoValue, list(data_frame[col_name].astype(int).values)))
            )
            data_frame_dummies = pd.DataFrame(data=tmp, columns=new_col_names_long)

        # Update data_frame
        data_frame = pd.concat(
            [data_frame.drop(columns=old_col_name_long), data_frame_dummies], axis=1
        )

        # Update attributes
        del attributes[old_col_name_long]
        for col_idx in range(len(new_col_names_long)):
            new_col_name_long = new_col_names_long[col_idx]
            new_col_name_kurz = new_col_names_kurz[col_idx]
            # print(col_idx)
            # print("upper bound: ", data_frame[new_col_name_long].max())
            attributes[new_col_name_long] = DatasetAttribute(
                attr_name_long=new_col_name_long,
                attr_name_kurz=new_col_name_kurz,
                attr_type=new_attr_type,
                node_type=new_node_type,
                actionability=new_actionability,
                mutability=new_mutability,
                parent_name_long=new_parent_name_long,
                parent_name_kurz=new_parent_name_kurz,
                lower_bound=data_frame[new_col_name_long].min(),
                upper_bound=data_frame[new_col_name_long].max(),
            )

    return data_frame, attributes<|MERGE_RESOLUTION|>--- conflicted
+++ resolved
@@ -79,19 +79,16 @@
     print(f"[ENV WARNING] process_sba_data not available. Error: {e}")
 
 try:
-<<<<<<< HEAD
     from data.catalog._data_main.process_data.process_genre_adult_data import (
         load_genre_adult_data,
     )
 except Exception as e:
     print(f"[ENV WARNING] process_genre_data not available. Error: {e}")
-=======
     from data.catalog._data_main.process_data.process_uci_credit_data import (
         load_uci_credit_data,
     )
 except Exception as e:
     print(f"[ENV WARNING] process_uci_credit_data not available. Error: {e}")
->>>>>>> 8897d323
 
 
 VALID_ATTRIBUTE_DATA_TYPES = {
@@ -1441,7 +1438,6 @@
             upper_bound=data_frame_non_hot[output_col].max(),
         )
 
-<<<<<<< HEAD
     elif dataset_name == "genre_adult":
         genre_adult_data = load_genre_adult_data()
         data_frame_non_hot = genre_adult_data.df
@@ -1468,7 +1464,6 @@
             # Determine mutability
             mutability = col_name not in immutable_cols
             actionability = "none" if col_name in immutable_cols else "any"
-=======
     elif dataset_name == "uci_credit":
         data_frame_non_hot = load_uci_credit_data()
         data_frame_non_hot = data_frame_non_hot.reset_index(drop=True)
@@ -1514,7 +1509,6 @@
                 attr_type = "numeric-real"
                 actionability = "any"
                 mutability = True
->>>>>>> 8897d323
 
             attributes_non_hot[col_name] = DatasetAttribute(
                 attr_name_long=col_name,
@@ -1529,7 +1523,6 @@
                 upper_bound=data_frame_non_hot[col_name].max(),
             )
 
-<<<<<<< HEAD
         # Define output
         attributes_non_hot[target] = DatasetAttribute(
             attr_name_long=target,
@@ -1544,8 +1537,6 @@
             upper_bound=data_frame_non_hot[target].max(),
         )
 
-=======
->>>>>>> 8897d323
     else:
         raise Exception(f"{dataset_name} not recognized as a valid dataset.")
 
